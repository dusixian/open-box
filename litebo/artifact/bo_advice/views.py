import json
from django.http import HttpResponse

from litebo.utils.config_space import json as config_json
from litebo.utils.config_space import Configuration
from litebo.core.base import Observation


# Global mapping from task_id to config advisor
advisor_dict = {}


def task_register(request):
    """
    Receive a task's (task_id, config_space) and dump it into a pickle file.

    Parameters
    ----------
    request: a django.core.handlers.wsgi.WSGIRequest object with following keys:
        'id' : a unique task id
        'config_space_json' : json string of a config_space created by ConfigSpace.read_and_write.json.write()

    Returns
    -------
    (readable information) string in HttpResponse form

    """
    if request.method == 'POST':
        if request.POST:
            # Parse request
            task_id = request.POST.get('task_id')
            config_space_json = request.POST.get('config_space_json')
            config_space = config_json.read(config_space_json)

            num_constraints = int(request.POST.get('num_constraints', 0))
            num_objs = int(request.POST.get('num_objs', 1))
            task_info = {'num_constraints': num_constraints, 'num_objs': num_objs}
            options = json.loads(request.POST.get('options', '{}'))

            # Create advisor
            advisor_type = request.POST.get('advisor_type', 'default')
            if advisor_type == 'default':
                from litebo.core.generic_advisor import Advisor
                config_advisor = Advisor(config_space, task_info, task_id=task_id, **options)
            elif advisor_type == 'tpe':
                from litebo.core.tpe_advisor import TPE_Advisor
                config_advisor = TPE_Advisor(config_space)
            else:
                raise ValueError('Invalid advisor type!')

            # Save advisor in a global dict
            advisor_dict[task_id] = config_advisor

            return HttpResponse('[bo_advice/views.py] SUCCESS')
        else:
            return HttpResponse('[bo_advice/views.py] empty post data')
    else:
        return HttpResponse('[bo_advice/views.py] should be a POST request')


def get_suggestion(request):
    """
    Print the suggestion according to the specified task id.

    Parameters
    ----------
    request: a dict

    Returns
    -------
    SUCCESS : a new encoded (configuration)
    FAILED : a readable information string in HttpResponse form
    """

    if request.method == 'POST':
        if request.POST:
            task_id = request.POST.get('task_id')
            config_advisor = advisor_dict[task_id]

            suggestion = config_advisor.get_suggestion()
            print('-'*21)
            print('Get suggestion')
            print(suggestion, '-'*21, sep='')
            res = json.JSONEncoder().encode(suggestion.get_dictionary())

            return HttpResponse(res)
        else:
            return HttpResponse('[bo_advice/views.py] error6')
    else:
        return HttpResponse('[bo_advice/views.py] error7')


def update_observation(request):
    """
    Update observation in config advisor.

    Parameters
    ----------
    request : a dict

    Returns
    -------
    a readable information string in HttpResponse form
    """
    if request.method == 'POST':
        if request.POST:
<<<<<<< HEAD
            user_id = request.POST.get('user_id')
            config_js = request.POST.get('config_json')
            config_list = json.JSONDecoder().decode(config_js)
            print(config_list)
            config_vector = np.array(config_list)
            perf = float(request.POST.get('perf'))

            pickle_name = get_pickle_name_from_id(user_id)
            with open(pickle_name, 'rb') as f:
                config_space = pickle.load(f)
            config = Configuration(config_space, vector=config_vector)

            dic = {'user_id': user_id, 'config': config, 'perf': perf}
            print('--------------')
            print(dic)
            print('--------------')
=======
            task_id = request.POST.get('task_id')
            config_advisor = advisor_dict[task_id]
            config_dict = json.loads(request.POST.get('config'))
            config = Configuration(config_advisor.config_space, config_dict)
            trial_state = int(request.POST.get('trial_state'))
            constraints = json.loads(request.POST.get('constraints'))
            objs = json.loads(request.POST.get('objs'))

            observation = Observation(config, trial_state, constraints, objs)
            config_advisor.update_observation(observation)

            config_advisor.save_history()
            # print('config history', config_advisor.load_history_from_json())

            print('-'*21)
            print('Update observation')
            print(observation)
            print('-'*21)
>>>>>>> 5cf1cbd3
            return HttpResponse('[bo_advice/views.py] update SUCCESS')
        else:
            return HttpResponse('[bo_advice/views.py] error3')
    else:
        return HttpResponse('[bo_advice/views.py] error4')


def get_result(request):
    """
    Get BO result and history.

    Parameters
    ----------
    request: a dict

    Returns
    -------
    BO incumbents, BO history
    """

    if request.method == 'POST':
        if request.POST:
            task_id = request.POST.get('task_id')
            config_advisor = advisor_dict[task_id]

            incumbents = config_advisor.history_container.incumbents
            incumbents = [(k.get_dictionary(), v) for k, v in incumbents]
            history = config_advisor.history_container.data
            history = [(k.get_dictionary(), v) for k, v in history.items()]
            print('-'*21)
            print('BO result')
            print(incumbents, '-'*21, sep='')
            res = json.JSONEncoder().encode({'result': json.dumps(incumbents),
                                             'history': json.dumps(history)})

            return HttpResponse(res)
        else:
            return HttpResponse('[bo_advice/views.py] error6')
    else:
        return HttpResponse('[bo_advice/views.py] error7')<|MERGE_RESOLUTION|>--- conflicted
+++ resolved
@@ -104,24 +104,6 @@
     """
     if request.method == 'POST':
         if request.POST:
-<<<<<<< HEAD
-            user_id = request.POST.get('user_id')
-            config_js = request.POST.get('config_json')
-            config_list = json.JSONDecoder().decode(config_js)
-            print(config_list)
-            config_vector = np.array(config_list)
-            perf = float(request.POST.get('perf'))
-
-            pickle_name = get_pickle_name_from_id(user_id)
-            with open(pickle_name, 'rb') as f:
-                config_space = pickle.load(f)
-            config = Configuration(config_space, vector=config_vector)
-
-            dic = {'user_id': user_id, 'config': config, 'perf': perf}
-            print('--------------')
-            print(dic)
-            print('--------------')
-=======
             task_id = request.POST.get('task_id')
             config_advisor = advisor_dict[task_id]
             config_dict = json.loads(request.POST.get('config'))
@@ -140,7 +122,6 @@
             print('Update observation')
             print(observation)
             print('-'*21)
->>>>>>> 5cf1cbd3
             return HttpResponse('[bo_advice/views.py] update SUCCESS')
         else:
             return HttpResponse('[bo_advice/views.py] error3')
