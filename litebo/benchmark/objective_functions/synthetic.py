--- conflicted
+++ resolved
@@ -15,10 +15,11 @@
 
     def __init__(self, config_space: ConfigurationSpace,
                  noise_std=0,
+                 num_objs=1,
+                 num_constraints=0,
                  optimal_value=None,
                  optimal_point=None,
-                 random_state=None,
-                 **kwargs):
+                 random_state=None):
         """
         Parameters
         ----------
@@ -26,12 +27,20 @@
 
         noise_std : Standard deviation of the observation noise.
 
+        num_objs : Number of objectives of the test problem.
+
+        num_constraints : Number of constraints of the test problem.
+
         optimal_value : Optimal value of the test problem.
+
+        optimal_point :
+
+        random_state :
         """
-        self.num_constraints = kwargs.get('num_constraints', 0)
-        self.num_objs = kwargs.get('num_objs', 1)
         self.config_space = config_space
         self.noise_std = noise_std
+        self.num_objs = num_objs
+        self.num_constraints = num_constraints
         self.optimal_value = optimal_value
         self.optimal_point = optimal_point
         self.rng = check_random_state(random_state)
@@ -337,7 +346,7 @@
         params = {f'x{i}': (0, 1, i/dim) for i in range(1, dim+1)}
         config_space = ConfigurationSpace()
         config_space.add_hyperparameters([UniformFloatHyperparameter(e, *params[e]) for e in params])
-        super().__init__(config_space, noise_std, random_state=random_state, num_constraints=num_constraints, num_objs=num_objs)
+        super().__init__(config_space, noise_std, num_objs, num_constraints, random_state=random_state)
 
 
 class DTLZ1(DTLZ):
@@ -361,12 +370,8 @@
 
     def __init__(self, dim, num_objs=2, constrained=False,
                  noise_std=0, random_state=None):
-<<<<<<< HEAD
         self.constrained = constrained
-        super().__init__(dim, num_objs, noise_std=noise_std, random_state=random_state)
-=======
-        super().__init__(dim, noise_std=noise_std, random_state=None, num_objs=2, num_constraints=0)
->>>>>>> fe032ab4
+        super().__init__(dim, num_objs, num_constraints=0, noise_std=noise_std, random_state=random_state)
 
     @property
     def _max_hv(self) -> float:
@@ -413,11 +418,7 @@
                  noise_std=0, random_state=None):
         self.constrained = constrained
         num_constraints = 1 if constrained else 0
-<<<<<<< HEAD
         super().__init__(dim, num_objs, num_constraints, noise_std=noise_std, random_state=random_state)
-=======
-        super().__init__(dim, noise_std=noise_std, random_state=None, num_objs=num_objs, num_constraints=num_constraints)
->>>>>>> fe032ab4
 
     @property
     def _max_hv(self) -> float:
@@ -496,9 +497,9 @@
         config_space = ConfigurationSpace()
         config_space.add_hyperparameters([UniformFloatHyperparameter(e, *params[e]) for e in params])
         super().__init__(config_space, noise_std,
-                         random_state=random_state,
                          num_objs=2,
-                         num_constraints=num_constraints)
+                         num_constraints=num_constraints,
+                         random_state=random_state,)
 
     def _evaluate(self, X):
         x1 = X[..., 0]
