import abc
import numpy as np

from litebo.utils.util_funcs import get_rng, get_types
from litebo.utils.logging_utils import get_logger
from litebo.utils.history_container import HistoryContainer, MOHistoryContainer
from litebo.utils.constants import MAXINT, SUCCESS, FAILED, TIMEOUT
from litebo.config_space.util import convert_configurations_to_array
from litebo.core.base import build_acq_func, build_optimizer, build_surrogate
from litebo.core.base import Observation


class Advisor(object, metaclass=abc.ABCMeta):
    def __init__(self, config_space,
                 task_info,
                 initial_trials=10,
                 initial_configurations=None,
                 init_strategy='random_explore_first',
                 history_bo_data=None,
                 optimization_strategy='bo',
                 surrogate_type='prf',
<<<<<<< HEAD
                 acq_type='ei',
=======
                 acq_type=None,
>>>>>>> d1f27fb8
                 output_dir='logs',
                 task_id=None,
                 rng=None):

        # Create output (logging) directory.
        # Init logging module.
        # Random seed generator.
        self.task_info = task_info
        self.num_objs = task_info['num_objs']
        self.init_strategy = init_strategy
        self.output_dir = output_dir
        if rng is None:
            run_id, rng = get_rng()
        self.rng = rng
        self.logger = get_logger(self.__class__.__name__)

        # Basic components in Advisor.
        self.optimization_strategy = optimization_strategy
        self.default_obj_value = [MAXINT] * self.num_objs
        self.configurations = list()
        self.failed_configurations = list()
        self.perfs = list()
        self.scale_perc = 5
        self.perc = None
        self.min_y = None
        self.max_y = None
        self.num_constraints = int(self.task_info['num_constraints'])
        if self.num_constraints > 0:
            self.constraint_perfs = [list() for _ in range(self.num_constraints)]
        if acq_type is None:
            self.acq_type = 'ei' if self.num_constraints == 0 else 'eic'
        else:
            self.acq_type = acq_type

        # Init the basic ingredients in Bayesian optimization.
        self.history_bo_data = history_bo_data
        self.surrogate_type = surrogate_type
        self.acq_type = acq_type
        self.init_num = initial_trials
        self.config_space = config_space
        self.config_space.seed(rng.randint(MAXINT))

        if initial_configurations is not None and len(initial_configurations) > 0:
            self.initial_configurations = initial_configurations
            self.init_num = len(initial_configurations)
        else:
            self.initial_configurations = self.create_initial_design(self.init_strategy)
            self.init_num = len(self.initial_configurations)
        if self.num_objs == 1:
            self.history_container = HistoryContainer(task_id)
        else:   # multi-objectives
            self.history_container = MOHistoryContainer(task_id)

        self.surrogate_model = None
        self.constraint_models = None
        self.acquisition_function = None
        self.optimizer = None
        self.setup_bo_basics(acq_type=self.acq_type)

    def setup_bo_basics(self, acq_type='ei', acq_optimizer_type='local_random'):
<<<<<<< HEAD
        if acq_type == 'mesmo':
            if self.surrogate_type != 'gp_rbf':
                self.surrogate_type = 'gp_rbf'
                self.logger.warning('Surrogate model has changed to Gaussian Process with RBF kernel '
                                    'since MESMO is used. Surrogate_type should be set to \'gp_rbf\'.')

        if self.num_objs == 1:
            self.surrogate_model = build_surrogate(func_str=self.surrogate_type,
                                                   config_space=self.config_space,
                                                   rng=self.rng,
                                                   history_hpo_data=self.history_bo_data)
        else:   # multi-objectives
            self.surrogate_model = []
            for _ in range(self.num_objs):
                model = build_surrogate(func_str=self.surrogate_type,
                                        config_space=self.config_space,
                                        rng=self.rng,
                                        history_hpo_data=self.history_bo_data)
                self.surrogate_model.append(model)

        if acq_type == 'mesmo':
            types, bounds = get_types(self.config_space)
            self.acquisition_function = build_acq_func(func_str=acq_type, model=self.surrogate_model,
                                                       types=types, bounds=bounds)
        else:
            self.acquisition_function = build_acq_func(func_str=acq_type, model=self.surrogate_model)
=======
        self.surrogate_model = build_surrogate(func_str=self.surrogate_type,
                                               config_space=self.config_space,
                                               rng=self.rng,
                                               history_hpo_data=self.history_bo_data)
        if self.num_constraints > 0:
            self.constraint_models = [build_surrogate(func_str='gp',
                                                      config_space=self.config_space,
                                                      rng=self.rng) for _ in range(self.num_constraints)]

        self.acquisition_function = build_acq_func(func_str=acq_type, model=self.surrogate_model, constraint_models=self.constraint_models)
>>>>>>> d1f27fb8

        self.optimizer = build_optimizer(func_str=acq_optimizer_type,
                                         acq_func=self.acquisition_function,
                                         config_space=self.config_space,
                                         rng=self.rng)

    def create_initial_design(self, init_strategy='random'):
        default_config = self.config_space.get_default_configuration()
        if init_strategy == 'random':
            num_random_config = self.init_num - 1
            initial_configs = [default_config] + self.sample_random_configs(num_random_config)
            return initial_configs
        elif init_strategy == 'random_explore_first':
            num_random_config = self.init_num - 1
            candidate_configs = self.sample_random_configs(100)
            return self.max_min_distance(default_config,candidate_configs,num_random_config)
        else:
            raise ValueError('Unknown initial design strategy: %s.' % init_strategy)

    def max_min_distance(self, default_config, src_configs, num):
        min_dis = list()
        initial_configs = list()
        initial_configs.append(default_config)

        for config in src_configs:
            dis = np.linalg.norm(config.get_array()-default_config.get_array())
            min_dis.append(dis)
        min_dis = np.array(min_dis)

        for i in range(num):
            furthest_config = src_configs[np.argmax(min_dis)]
            initial_configs.append(furthest_config)
            min_dis[np.argmax(min_dis)] = -1

            for j in range(len(src_configs)):
                if src_configs[j] in initial_configs:
                    continue
                updated_dis = np.linalg.norm(src_configs[j].get_array()-furthest_config.get_array())
                min_dis[j] = min(updated_dis, min_dis[j])

        return initial_configs

    def get_suggestion(self):
        if len(self.configurations) == 0:
            X = np.array([])
        else:
            failed_configs = list() if self.max_y is None else self.failed_configurations.copy()
            X = convert_configurations_to_array(self.configurations + failed_configs)

        num_failed_trial = len(self.failed_configurations)
        failed_perfs = list() if self.max_y is None else [self.max_y] * num_failed_trial
        Y = np.array(self.perfs + failed_perfs, dtype=np.float64)

        num_config_evaluated = len(self.perfs + self.failed_configurations)
        if num_config_evaluated < self.init_num:
            return self.initial_configurations[num_config_evaluated]

        if self.optimization_strategy == 'random':
            return self.sample_random_configs(1)[0]
        elif self.optimization_strategy == 'bo':
<<<<<<< HEAD
            if self.num_objs == 1:
                self.surrogate_model.train(X, Y)
                incumbent_value = self.history_container.get_incumbents()[0][1]
                self.acquisition_function.update(model=self.surrogate_model,
                                                 eta=incumbent_value,
                                                 num_data=num_config_evaluated)
            else:
                for i in range(self.num_objs):
                    self.surrogate_model[i].train(X, Y[:, i])
                mo_incumbent_value = self.history_container.get_mo_incumbent_value()
                self.acquisition_function.update(model=self.surrogate_model,
                                                 eta=mo_incumbent_value,
                                                 num_data=num_config_evaluated,
                                                 X=X, Y=Y)
=======
            self.surrogate_model.train(X, Y)

            if self.num_constraints > 0:
                cX = []
                for c in self.constraint_perfs:
                    failed_c = list() if num_failed_trial == 0 else [max(c)] * num_failed_trial
                    cX.append(np.array(c + failed_c, dtype=np.float64))

                for i, model in enumerate(self.constraint_models):
                    model.train(X, cX[i])

            incumbent_value = self.history_container.get_incumbents()[0][1]
            self.acquisition_function.update(model=self.surrogate_model,
                                             eta=incumbent_value,
                                             num_data=num_config_evaluated)
>>>>>>> d1f27fb8
            challengers = self.optimizer.maximize(runhistory=self.history_container,
                                                  num_points=5000)
            is_repeated_config = True
            repeated_time = 0
            cur_config = None
            while is_repeated_config:
                cur_config = challengers.challengers[repeated_time]
                if cur_config in (self.configurations + self.failed_configurations):
                    repeated_time += 1
                else:
                    is_repeated_config = False
            return cur_config
        else:
            raise ValueError('Unknown optimization strategy: %s.' % self.optimization_strategy)

    def update_observation(self, observation: Observation):
        config, trial_state, constraints, objs = observation
<<<<<<< HEAD
        if trial_state == SUCCESS and all(perf < MAXINT for perf in objs):
=======

        # Magnify the difference between y and 0
        def bilog(y):
            if y >= 0:
                return np.log(1 + y)
            else:
                return -np.log(1 - y)

        perf = objs[0]
        if trial_state == SUCCESS and perf < MAXINT:
>>>>>>> d1f27fb8
            if len(self.configurations) == 0:
                self.default_obj_value = objs

            if self.num_constraints > 0:
                # If infeasible, set observation to the largest found objective value
                if any(c > 0 for c in constraints):
                    perf = max(self.perfs) if self.perfs else 1000
                # Update constraint perfs regardless of feasibility
                for i in range(self.num_constraints):
                    self.constraint_perfs[i].append(bilog(constraints[i]))

            self.configurations.append(config)
            self.perfs.append(objs)
            self.history_container.add(config, objs)

            self.perc = np.percentile(self.perfs, self.scale_perc, axis=0)
            self.min_y = np.min(self.perfs, axis=0)
            self.max_y = np.max(self.perfs, axis=0)
        else:
            self.failed_configurations.append(config)

    def sample_random_configs(self, num_configs=1):
        configs = list()
        sample_cnt = 0
        while len(configs) < num_configs:
            sample_cnt += 1
            config = self.config_space.sample_configuration()
            if config not in (self.configurations + self.failed_configurations + configs):
                configs.append(config)
                sample_cnt = 0
            else:
                sample_cnt += 1
            if sample_cnt >= 200:
                configs.append(config)
                sample_cnt = 0
        return configs

    def get_suggestions(self):
        raise NotImplementedError<|MERGE_RESOLUTION|>--- conflicted
+++ resolved
@@ -18,12 +18,8 @@
                  init_strategy='random_explore_first',
                  history_bo_data=None,
                  optimization_strategy='bo',
-                 surrogate_type='prf',
-<<<<<<< HEAD
-                 acq_type='ei',
-=======
+                 surrogate_type=None,
                  acq_type=None,
->>>>>>> d1f27fb8
                  output_dir='logs',
                  task_id=None,
                  rng=None):
@@ -33,6 +29,7 @@
         # Random seed generator.
         self.task_info = task_info
         self.num_objs = task_info['num_objs']
+        self.num_constraints = task_info['num_constraints']
         self.init_strategy = init_strategy
         self.output_dir = output_dir
         if rng is None:
@@ -50,9 +47,9 @@
         self.perc = None
         self.min_y = None
         self.max_y = None
-        self.num_constraints = int(self.task_info['num_constraints'])
         if self.num_constraints > 0:
             self.constraint_perfs = [list() for _ in range(self.num_constraints)]
+        # todo
         if acq_type is None:
             self.acq_type = 'ei' if self.num_constraints == 0 else 'eic'
         else:
@@ -81,16 +78,58 @@
         self.constraint_models = None
         self.acquisition_function = None
         self.optimizer = None
-        self.setup_bo_basics(acq_type=self.acq_type)
-
-    def setup_bo_basics(self, acq_type='ei', acq_optimizer_type='local_random'):
-<<<<<<< HEAD
-        if acq_type == 'mesmo':
-            if self.surrogate_type != 'gp_rbf':
+        self.check_setup()
+        self.setup_bo_basics()
+
+    def check_setup(self):
+        """
+            check num_objs, num_constraints, acq_type, surrogate_type
+        """
+        assert isinstance(self.num_objs, int)
+        assert isinstance(self.num_constraints, int)
+
+        if self.num_objs > 1 and self.num_constraints > 0:
+            self.logger.error('Multi-objective with constraints will be supported in future version!'
+                              'It is not supported at present.')
+            raise ValueError('Multi-objective with constraints will be supported in future version!'
+                             'It is not supported at present.')  # todo try except
+
+        # single objective no constraint
+        if self.num_objs == 1 and self.num_constraints == 0:
+            if self.acq_type is None:
+                self.acq_type = 'ei'
+            assert self.acq_type not in ['eic', 'mesmo']
+            if self.surrogate_type is None:
+                self.surrogate_type = 'prf'
+
+        # multi-objective
+        if self.num_objs > 1:
+            if self.acq_type is None:
+                self.acq_type = 'mesmo'
+            assert self.acq_type in ['mesmo']
+            if self.surrogate_type is None:
+                self.surrogate_type = 'gp_rbf'
+            if self.acq_type == 'mesmo' and self.surrogate_type != 'gp_rbf':
                 self.surrogate_type = 'gp_rbf'
                 self.logger.warning('Surrogate model has changed to Gaussian Process with RBF kernel '
                                     'since MESMO is used. Surrogate_type should be set to \'gp_rbf\'.')
 
+        # constraint
+        if self.num_constraints > 0:
+            if self.acq_type is None:
+                self.acq_type = 'eic'
+            assert self.acq_type in ['eic', 'ts']
+            if self.surrogate_type is None:
+                if self.acq_type == 'ts':
+                    self.surrogate_type = 'gp'
+                else:
+                    self.surrogate_type = 'prf'
+            if self.acq_type == 'ts' and self.surrogate_type != 'gp':
+                self.surrogate_type = 'gp'
+                self.logger.warning('Surrogate model has changed to Gaussian Process '
+                                    'since TS is used. Surrogate_type should be set to \'gp\'.')
+
+    def setup_bo_basics(self, acq_optimizer_type='local_random'):
         if self.num_objs == 1:
             self.surrogate_model = build_surrogate(func_str=self.surrogate_type,
                                                    config_space=self.config_space,
@@ -105,24 +144,19 @@
                                         history_hpo_data=self.history_bo_data)
                 self.surrogate_model.append(model)
 
-        if acq_type == 'mesmo':
-            types, bounds = get_types(self.config_space)
-            self.acquisition_function = build_acq_func(func_str=acq_type, model=self.surrogate_model,
-                                                       types=types, bounds=bounds)
-        else:
-            self.acquisition_function = build_acq_func(func_str=acq_type, model=self.surrogate_model)
-=======
-        self.surrogate_model = build_surrogate(func_str=self.surrogate_type,
-                                               config_space=self.config_space,
-                                               rng=self.rng,
-                                               history_hpo_data=self.history_bo_data)
         if self.num_constraints > 0:
             self.constraint_models = [build_surrogate(func_str='gp',
                                                       config_space=self.config_space,
                                                       rng=self.rng) for _ in range(self.num_constraints)]
 
-        self.acquisition_function = build_acq_func(func_str=acq_type, model=self.surrogate_model, constraint_models=self.constraint_models)
->>>>>>> d1f27fb8
+        if self.acq_type == 'mesmo':
+            types, bounds = get_types(self.config_space)
+            self.acquisition_function = build_acq_func(func_str=self.acq_type, model=self.surrogate_model,
+                                                       constraint_models=self.constraint_models,
+                                                       types=types, bounds=bounds)
+        else:
+            self.acquisition_function = build_acq_func(func_str=self.acq_type, model=self.surrogate_model,
+                                                       constraint_models=self.constraint_models)
 
         self.optimizer = build_optimizer(func_str=acq_optimizer_type,
                                          acq_func=self.acquisition_function,
@@ -183,23 +217,11 @@
         if self.optimization_strategy == 'random':
             return self.sample_random_configs(1)[0]
         elif self.optimization_strategy == 'bo':
-<<<<<<< HEAD
             if self.num_objs == 1:
                 self.surrogate_model.train(X, Y)
-                incumbent_value = self.history_container.get_incumbents()[0][1]
-                self.acquisition_function.update(model=self.surrogate_model,
-                                                 eta=incumbent_value,
-                                                 num_data=num_config_evaluated)
-            else:
+            else:   # multi-objectives
                 for i in range(self.num_objs):
                     self.surrogate_model[i].train(X, Y[:, i])
-                mo_incumbent_value = self.history_container.get_mo_incumbent_value()
-                self.acquisition_function.update(model=self.surrogate_model,
-                                                 eta=mo_incumbent_value,
-                                                 num_data=num_config_evaluated,
-                                                 X=X, Y=Y)
-=======
-            self.surrogate_model.train(X, Y)
 
             if self.num_constraints > 0:
                 cX = []
@@ -210,11 +232,20 @@
                 for i, model in enumerate(self.constraint_models):
                     model.train(X, cX[i])
 
-            incumbent_value = self.history_container.get_incumbents()[0][1]
-            self.acquisition_function.update(model=self.surrogate_model,
-                                             eta=incumbent_value,
-                                             num_data=num_config_evaluated)
->>>>>>> d1f27fb8
+            if self.num_objs == 1:
+                incumbent_value = self.history_container.get_incumbents()[0][1]
+                self.acquisition_function.update(model=self.surrogate_model,
+                                                 constraint_models=self.constraint_models,
+                                                 eta=incumbent_value,
+                                                 num_data=num_config_evaluated)
+            else:   # multi-objectives
+                mo_incumbent_value = self.history_container.get_mo_incumbent_value()
+                self.acquisition_function.update(model=self.surrogate_model,
+                                                 constraint_models=self.constraint_models,
+                                                 eta=mo_incumbent_value,
+                                                 num_data=num_config_evaluated,
+                                                 X=X, Y=Y)
+
             challengers = self.optimizer.maximize(runhistory=self.history_container,
                                                   num_points=5000)
             is_repeated_config = True
@@ -231,28 +262,22 @@
             raise ValueError('Unknown optimization strategy: %s.' % self.optimization_strategy)
 
     def update_observation(self, observation: Observation):
-        config, trial_state, constraints, objs = observation
-<<<<<<< HEAD
-        if trial_state == SUCCESS and all(perf < MAXINT for perf in objs):
-=======
-
-        # Magnify the difference between y and 0
         def bilog(y):
+            """Magnify the difference between y and 0"""
             if y >= 0:
                 return np.log(1 + y)
             else:
                 return -np.log(1 - y)
 
-        perf = objs[0]
-        if trial_state == SUCCESS and perf < MAXINT:
->>>>>>> d1f27fb8
+        config, trial_state, constraints, objs = observation
+        if trial_state == SUCCESS and all(perf < MAXINT for perf in objs):
             if len(self.configurations) == 0:
                 self.default_obj_value = objs
 
             if self.num_constraints > 0:
                 # If infeasible, set observation to the largest found objective value
                 if any(c > 0 for c in constraints):
-                    perf = max(self.perfs) if self.perfs else 1000
+                    objs = np.max(self.perfs, axis=0) if self.perfs else objs
                 # Update constraint perfs regardless of feasibility
                 for i in range(self.num_constraints):
                     self.constraint_perfs[i].append(bilog(constraints[i]))
