--- conflicted
+++ resolved
@@ -102,26 +102,17 @@
         self.config_counter = 0
         self.pareto = collections.OrderedDict()
         self.num_objs = None
-        self.ref_point = ref_point
         self.mo_incumbent_value = None
         self.mo_incumbents = None
-<<<<<<< HEAD
         self.ref_point = ref_point
         self.hv_data = list()
-=======
->>>>>>> fe032ab4
         self.logger = get_logger(self.__class__.__name__)
-        if self.ref_point is not None:
-            self.hypervolume = Hypervolume(ref_point=ref_point)
-            self.hv_data = list()
-
-    def add(self, config: Configuration, perf: List[Perf], hv=0):
+
+    def add(self, config: Configuration, perf: List[Perf]):
         if self.num_objs is None:
             self.num_objs = len(perf)
             self.mo_incumbent_value = [MAXINT] * self.num_objs
             self.mo_incumbents = [list()] * self.num_objs
-            if self.ref_point is None:
-                self.ref_point = [0.0] * self.num_objs
 
         assert self.num_objs == len(perf)
 
@@ -159,24 +150,14 @@
                 self.mo_incumbent_value[i] = perf[i]
                 self.mo_incumbents[i].append((config, perf[i], perf))
 
-<<<<<<< HEAD
-        # calculate current hypervolume
-        pareto_front = self.get_pareto_front()
-        if pareto_front:
-            hv = Hypervolume(ref_point=self.ref_point).compute(pareto_front)
-        else:
-            hv = 0
-        self.hv_data.append(hv)
-=======
         # Calculate current hypervolume if reference point is provided
         if self.ref_point is not None:
             pareto_front = self.get_pareto_front()
             if pareto_front:
-                hv = self.hypervolume.compute(pareto_front)
+                hv = Hypervolume(ref_point=self.ref_point).compute(pareto_front)
             else:
                 hv = 0
             self.hv_data.append(hv)
->>>>>>> fe032ab4
 
     def save_json(self, fn: str = "history_container.json"):
         """
@@ -252,6 +233,7 @@
     def compute_hypervolume(self, ref_point=None):
         if ref_point is None:
             ref_point = self.ref_point
+        assert ref_point is not None
         pareto_front = self.get_pareto_front()
         if pareto_front:
             hv = Hypervolume(ref_point=ref_point).compute(pareto_front)
