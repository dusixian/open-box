--- conflicted
+++ resolved
@@ -196,23 +196,14 @@
 
         if len(self.history) > 0:
             parameters = self.history.get_config_space().get_hyperparameter_names()
-<<<<<<< HEAD
+
             option['schema'] = ['Cons ' + str(i+1) for i in range(self.history.num_constraints)] \
                                + ['Objs ' + str(i+1) for i in range(self.history.num_objectives)] \
                                + list(parameters) + ['Uid']
 
             option['visualMap']['min'] = 1
             option['visualMap']['max'] = len(self.history)
-=======
-            option['schema'] = list(parameters) + ['obj value']
-            mi = float('inf')
-            ma = -float('inf')
-            for i in range(self.history.num_objectives):
-                mi = min(mi, np.percentile(perf_list[i], 0))
-                ma = max(ma, np.percentile(perf_list[i], 90))
-            option['visualMap']['min'] = mi
-            option['visualMap']['max'] = ma
->>>>>>> d80450e8
+
             option['visualMap']['dimension'] = len(option['schema']) - 1
         else:
             option['visualMap']['min'] = 0
@@ -227,7 +218,7 @@
             for idx, perf in enumerate(perf_list[i]):
                 if self.history.num_constraints > 0 and np.any(
                         [cons_list_rev[idx][k] > 0 for k in range(self.history.num_constraints)]):
-<<<<<<< HEAD
+
                     line_data[i]['no'].append([idx + 1, perf])
                     continue
                 if perf <= min_value:
@@ -236,16 +227,6 @@
                 else:
                     line_data[i]['other'].append([idx + 1, perf])
             # line_data[i]['ok'].append([len(option['data'][i]), min_value])
-=======
-                    line_data[i]['infeasible'].append([idx, perf])
-                    continue
-                if perf <= min_value:
-                    min_value = perf
-                    line_data[i]['best'].append([idx, perf])
-                else:
-                    line_data[i]['feasible'].append([idx, perf])
-            line_data[i]['best'].append([len(option['data'][i]), min_value])
->>>>>>> d80450e8
 
         # Pareto data
         # todo: if ref_point is None?
@@ -258,18 +239,12 @@
         if self.history.num_objectives > 1:
             pareto["ref_point"] = self.history.ref_point
             if pareto["ref_point"] is None:
-<<<<<<< HEAD
                 pareto["hv"] = None
                 print("Please enter a reference point, or OpenBox can't draw hypervolume chart!\n")
             else:
                 hypervolumes = self.history.compute_hypervolume(data_range='all')
                 pareto["hv"] = [[idx + 1, round(v, 3)] for idx, v in enumerate(hypervolumes)]
-=======
-                logger.warning("Please set ref_point in history for HTMLVisualizer to draw hypervolume chart!")
-
-            hypervolumes = self.history.compute_hypervolume(data_range='all')
-            pareto["hv"] = [[idx, round(v, 3)] for idx, v in enumerate(hypervolumes)]
->>>>>>> d80450e8
+
             pareto["pareto_point"] = self.history.get_pareto_front(lexsort=True).tolist()
             pareto["pareto_point_feasible"] = y[feasible_mask & success_mask].tolist()
             pareto["pareto_point_infeasible"] = y[(~feasible_mask) & success_mask].tolist()
@@ -401,13 +376,10 @@
                 pred_mean, _ = tmp_model.predict(X_test)
                 pred_Y[test_index, i:i + 1] = pred_mean
 
-<<<<<<< HEAD
+
             rank = rankdata(Y[:, i], method='min')
-            pre_rank = rankdata(pred_Y[:, i], method='min')
-=======
-            rank = np.argsort(np.argsort(Y[:, i]))
-            pred_rank = np.argsort(np.argsort(pred_Y[:, i]))
->>>>>>> d80450e8
+            pred_rank = rankdata(pred_Y[:, i], method='min')
+
             ranks[:, i] = rank
             pred_ranks[:, i] = pred_rank
 
